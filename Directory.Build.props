<Project>
  <!-- See https://aka.ms/dotnet/msbuild/customize for more details on customizing your build -->
  <PropertyGroup>
<<<<<<< HEAD
    <Version>0.1.17</Version>
=======
    <Version>0.1.18</Version> 
>>>>>>> a676e6c5
    <SKVersion>1.17.1</SKVersion>  
  </PropertyGroup>
</Project><|MERGE_RESOLUTION|>--- conflicted
+++ resolved
@@ -1,11 +1,7 @@
 <Project>
   <!-- See https://aka.ms/dotnet/msbuild/customize for more details on customizing your build -->
   <PropertyGroup>
-<<<<<<< HEAD
-    <Version>0.1.17</Version>
-=======
-    <Version>0.1.18</Version> 
->>>>>>> a676e6c5
+    <Version>0.1.19</Version>
     <SKVersion>1.17.1</SKVersion>  
   </PropertyGroup>
 </Project>